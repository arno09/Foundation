<?php
/*
 * This file is part of the Pomm's Foundation package.
 *
 * (c) 2014 - 2015 Grégoire HUBERT <hubert.greg@gmail.com>
 *
 * For the full copyright and license information, please view the LICENSE
 * file that was distributed with this source code.
 */
namespace PommProject\Foundation;

use PommProject\Foundation\Session\ResultHandler;

/**
 * ResultIterator
 *
 * Iterator on database results.
 *
<<<<<<< HEAD
 * @package   Foundation
 * @copyright 2014 - 2015 Grégoire HUBERT
 * @author    Grégoire HUBERT
 * @license   X11 {@link http://opensource.org/licenses/mit-license.php}
 * @see       \Iterator
 * @see       \Countable
 * @see       \JsonSerializable
=======
 * @package     Foundation
 * @copyright   2014 - 2015 Grégoire HUBERT
 * @author      Grégoire HUBERT
 * @license     X11 {@link http://opensource.org/licenses/mit-license.php}
 * @see         \Iterator
 * @see         \Countable
 * @see         \JsonSerializable
>>>>>>> 948e8a85
 */
class ResultIterator implements \Iterator, \Countable, \JsonSerializable, \SeekableIterator
{
    private $position;
    protected $result;

    /**
     * __construct
     *
     * Constructor
     *
     * @access public
     * @param  ResultHandler $result
     */
    public function __construct(ResultHandler $result)
    {
        $this->result   = $result;
        $this->position = 0;
    }

    /**
     * __destruct
     *
     * Closes the cursor when the collection is cleared.
     */
    public function __destruct()
    {
        $this->result->free();
    }

    /**
     * seek
     *
     * Alias for get(), required to be a Seekable iterator.
     *
     * @param  int $index
     * @return array
     */
    public function seek($index)
    {
        return $this->get($index);
    }

    /**
     * get
     *
     * Return a particular result. An array with converted values is returned.
     * pg_fetch_array is muted because it produces untrappable warnings on
     * errors.
     *
     * @param  integer $index
     * @return array
     */
    public function get($index)
    {
        return $this->result->fetchRow($index);
    }

    /**
     * has
     *
     * Return true if the given index exists false otherwise.
     *
     * @param  integer $index
     * @return boolean
     */
    public function has($index)
    {
        return (bool) ($index < $this->count());
    }

    /**
     * count
     *
     * @see    \Countable
     * @return integer
     */
    public function count()
    {
        return $this->result->countRows();
    }

    /**
     * rewind
     *
     * @see \Iterator
     */
    public function rewind()
    {
        $this->position = 0;
    }

    /**
     * current
     *
     * @see \Iterator
     */
    public function current()
    {
        return !$this->isEmpty()
            ? $this->get($this->position)
            : null
            ;
    }

    /**
     * key
     *
     * @see \Iterator
     */
    public function key()
    {
        return $this->position;
    }

    /**
     * next
     *
     * @see \Iterator
     */
    public function next()
    {
        ++$this->position;
    }

    /**
     * valid
     *
     * @see \Iterator
     * @return boolean
     */
    public function valid()
    {
        return $this->has($this->position);
    }

    /**
     * isFirst
     * Is the iterator on the first element ?
     * Returns null if the iterator is empty.
     *
     * @return boolean|null
     */
    public function isFirst()
    {
        return !$this->isEmpty()
            ? $this->position === 0
            : null
            ;
    }

    /**
     * isLast
     *
     * Is the iterator on the last element ?
     * Returns null if the iterator is empty.
     *
     * @return boolean|null
     */
    public function isLast()
    {
        return !$this->isEmpty()
            ? $this->position === $this->count() - 1
            : null
            ;
    }

    /**
     * isEmpty
     *
     * Is the collection empty (no element) ?
     *
     * @return boolean
     */
    public function isEmpty()
    {
        return $this->result->countRows() === 0;
    }

    /**
     * isEven
     *
     * Is the iterator on an even position ?
     *
     * @return boolean
     */
    public function isEven()
    {
        return ($this->position % 2) === 0;
    }

    /**
     * isOdd
     *
     * Is the iterator on an odd position ?
     *
     * @return boolean
     */
    public function isOdd()
    {
        return ($this->position % 2) === 1;
    }

    /**
     * getOddEven
     *
     * Return 'odd' or 'even' depending on the element index position.
     * Useful to style list elements when printing lists to do
     * <li class="line_<?php $list->getOddEven() ?>">.
     *
     * @return String
     */
    public function getOddEven()
    {
        return $this->position % 2 === 1 ? 'odd' : 'even';
    }

    /**
     * slice
     *
     * Extract an array of values for one column.
     *
     * @param  string $field
     * @return array  values
     */
    public function slice($field)
    {
        if ($this->isEmpty()) {
            return [];
        }

        return $this->result->fetchColumn($field);
    }

    /**
     * extract
     *
     * Dump an iterator.
     * This actually stores all the results in PHP allocated memory.
     * THIS MAY USE A LOT OF MEMORY.
     *
     * @access public
     * @return array
     */
    public function extract()
    {
        $results = [];

        foreach ($this as $result) {
            $results[] = $result;
        }

        return $results;
    }

    /**
     * jsonSerialize
     *
     * @see \JsonSerializable
     */
    public function jsonSerialize()
    {
        return $this->extract();
    }
}<|MERGE_RESOLUTION|>--- conflicted
+++ resolved
@@ -16,7 +16,6 @@
  *
  * Iterator on database results.
  *
-<<<<<<< HEAD
  * @package   Foundation
  * @copyright 2014 - 2015 Grégoire HUBERT
  * @author    Grégoire HUBERT
@@ -24,15 +23,6 @@
  * @see       \Iterator
  * @see       \Countable
  * @see       \JsonSerializable
-=======
- * @package     Foundation
- * @copyright   2014 - 2015 Grégoire HUBERT
- * @author      Grégoire HUBERT
- * @license     X11 {@link http://opensource.org/licenses/mit-license.php}
- * @see         \Iterator
- * @see         \Countable
- * @see         \JsonSerializable
->>>>>>> 948e8a85
  */
 class ResultIterator implements \Iterator, \Countable, \JsonSerializable, \SeekableIterator
 {
