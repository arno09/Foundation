--- conflicted
+++ resolved
@@ -131,9 +131,6 @@
             case static::CONNECTION_STATUS_GOOD:
                 return $this->handler;
             case static::CONNECTION_STATUS_BAD:
-<<<<<<< HEAD
-                throw new ConnectionException(sprintf("Connection problem. Read your server's log about this, I have no more information."));
-=======
                 throw new ConnectionException(
                     sprintf(
                         "Connection problem. Read your server's log about this, I have no more informations."
@@ -143,7 +140,6 @@
                 throw new ConnectionException(
                     sprintf("Connection has been closed, no further queries can be sent.")
                 );
->>>>>>> 8d17700d
         }
     }
 
